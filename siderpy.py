--- conflicted
+++ resolved
@@ -1,6 +1,3 @@
-<<<<<<< HEAD
-__all__ = ['SiderPyError', 'RedisError', 'LOG', 'CONNECT_TIMEOUT', 'POOL_SIZE', 'Redis', 'RedisPool']
-=======
 __all__ = [
         'SiderPyError',
         'RedisError',
@@ -11,7 +8,6 @@
         'POOL_SIZE',
         'Redis',
         'RedisPool']
->>>>>>> 2f1a8488
 __version__ = '0.1'
 
 import asyncio
@@ -24,11 +20,7 @@
 import ssl
 import sys
 import typing as tp
-<<<<<<< HEAD
-import urllib
-=======
 import urllib.parse
->>>>>>> 2f1a8488
 
 try:
     import hiredis
@@ -303,19 +295,6 @@
         >>> await redis1.unsubsribe()
     """
 
-<<<<<<< HEAD
-    __slots__ = ('_scheme', '_host', '_port', '_username', '_password', '_db', '_decoder',
-                 '_connect_timeout', '_read_timeout', '_write_timeout', '_ssl_ctx',
-                 '_conn', '_conn_lock', '_proto', '_pipeline', '_buf', '_future',
-                 '_subscriber_task', '_subscriber_callback', '_subscriber_channels')
-
-    def __init__(self,
-                 address: str,
-                 connect_timeout: float = CONNECT_TIMEOUT,
-                 timeout: tp.Union[float, tuple, list] = None,
-                 decoder: tp.Callable = None,
-                 ssl_ctx: ssl.SSLContext = None):
-=======
     __slots__ = ('_scheme', '_host', '_port', '_username', '_password', '_db', '_path',
                  '_connect_timeout', '_read_timeout', '_write_timeout', '_ssl_ctx', '_handshake_timeout',
                  '_get_connection', '_conn', '_conn_lock', '_proto', '_pipeline', '_pipeline_buf', '_future',
@@ -329,7 +308,6 @@
                  encoding=None,
                  errors=None,
                  pubsub_queue_maxsize=None):
->>>>>>> 2f1a8488
         """
         Args:
             address (:obj:`str`, optional): The Redis server address and settings to connect as uri:
@@ -366,16 +344,6 @@
             errors (:py:class:`str`, optional): Error handling scheme to use for handling of decoding errors.
             ssl_ctx (:py:class:`ssl.SSLContext`, optional): SSL context object to enable SSL(TLS).
         """
-<<<<<<< HEAD
-        self._scheme = 'redis'
-        self._host = 'localhost'
-        self._port = 6379
-        self._username = None
-        self._password = None
-        self._db = None
-        self._decoder = None
-        self._parse_address(address)
-=======
         self._scheme = None
         self._username = None
         self._password = None
@@ -408,7 +376,6 @@
         if parsed.query:
             # pylint: disable=consider-using-dict-comprehension
             self._db = int(dict([param_str.split('=', 1) for param_str in parsed.query.split('&')]).get('db'))
->>>>>>> 2f1a8488
         self._connect_timeout = connect_timeout
         if isinstance(timeout, (tuple, list)):
             self._read_timeout, self._write_timeout = timeout
@@ -518,115 +485,6 @@
         self._pipeline_buf = []
 
     async def execute_cmd(self, cmd_name: str, *args):
-<<<<<<< HEAD
-        cmd = self._proto.make_cmd(cmd_name, args)
-        if not self._pipeline:
-            return await self._execute_cmd_list([cmd])
-        self._buf.append(cmd)
-
-    def _set_address(self, address):
-        parsed = urllib.parse.urlparse(address)
-        if parsed.scheme is not None:
-            self._scheme = parsed.scheme
-        self._username = parsed.username
-        self._password = parsed.password
-        if parsed.hostname is not None:
-            self._host = parsed.hostname
-        if parsed.port is not None:
-            self._port = parsed.port
-        if parsed.path:
-            self._db = int(parsed.path[1:])
-
-    async def _ensure_connection(self):
-        if self._conn is None or self._conn[1].is_closing():
-            handshake_timeout = None
-            if self._ssl_ctx:
-                handshake_timeout = self._connect_timeout
-            LOG.debug('%s create connection', self)
-            if self._scheme == 'redis':
-                aw = asyncio.open_connection(host=self._host,
-                                             port=self._port,
-                                             ssl=self._ssl_ctx,
-                                             ssl_handshake_timeout=handshake_timeout)
-            elif self._scheme == 'redis+unix':
-                aw = asyncio.open_unix_connection(path=self._hostname,
-                                                  ssl=self._ssl_ctx,
-                                                  ssl_handshake_timeout=handshake_timeout)
-            if self._connect_timeout is None:
-                self._conn = await aw
-            else:
-                self._conn = await asyncio.wait_for(aw, self._connect_timeout)
-            if self._subscriber_task:
-                self._subscriber_task.cancel()
-                self._subscriber_task = None
-                self._subscriber_channels[b'message'].clear()
-                self._subscriber_channels[b'pmessage'].clear()
-            if self._password is not None:
-                if self._username is not None:
-                    self._execute('auth', self._username, self._password)
-                else:
-                    self._execute('auth', self._password)
-            if self._db is not None:
-                self._execute('select', self._db)
-
-    async def _read(self, r: asyncio.StreamReader, count: int = 1) -> tp.List[bytes]:
-        out = []
-        proto = self._proto
-        while len(out) < count:
-            raw = await r.read(2048)
-            if raw == b'' and r.at_eof():
-                raise ConnectionError
-            # pylint: disable=protected-access
-            LOG.debug('%s fd=%s read %s', self, r._transport.get_extra_info('socket').fileno(), raw)
-            proto.feed(raw)
-            while True:
-                data = proto.gets()
-                if data is False:
-                    break
-                if self._decoder is not None:
-                    data = self._decoder(data)
-                out.append(data)
-                if not proto.has_data():
-                    break
-        return out
-
-    async def _execute_cmd_list(self, cmd_list: list):
-        async with self._conn_lock:
-            await self._ensure_connection()
-            r, w = self._conn
-            cmd_count = len(cmd_list)
-            bytestring = b''.join(cmd_list)
-            LOG.debug('%s fd=%s write %s', self, w.get_extra_info('socket').fileno(), bytestring)
-            if self._subscriber_task is not None:
-                self._future = asyncio.get_event_loop().create_future()
-            try:
-                w.write(bytestring)
-                if self._write_timeout is not None:
-                    await asyncio.wait_for(w.drain(), self._write_timeout)
-                else:
-                    await w.drain()
-                if self._subscriber_task is None:
-                    aw = self._read(r, count=cmd_count)
-                else:
-                    aw = self._future
-                if self._read_timeout is None:
-                    data = await aw
-                else:
-                    data = await asyncio.wait_for(aw, self._read_timeout)
-                if len(data) == 1:
-                    data = data[0]
-            except (asyncio.CancelledError, Exception) as e:
-                LOG.debug('%s close connection %s', self, w)
-                w.close()
-                await w.wait_closed()
-                self._conn = None
-                raise e
-            if isinstance(data, Exception):
-                raise RedisError(data)
-            return data
-
-    async def _safe_call_callback(self, arg):
-=======
         """Execute Redis command
 
         Args:
@@ -684,7 +542,6 @@
             self._future = asyncio.get_event_loop().create_future()
         r, w = self._conn
         # LOG.debug('%s fd=%s write %s', self, w.get_extra_info('socket').fileno(), array)
->>>>>>> 2f1a8488
         try:
             w.write(array)
             if self._write_timeout is not None:
@@ -782,33 +639,6 @@
             LOG.debug('%s %s %s', self, e.__class__.__name__, e)
             self._pubsub_queue.close(exc=e)
         except Exception as e:
-<<<<<<< HEAD
-            LOG.exception(e)
-            if self._future and not self._future.done():
-                self._future.set_exception(e)
-
-    async def _subscribe(self, cmd_name: str, callback: tp.Callable, *channels):
-        self._subscriber_callback = callback
-        key = {'subscribe': b'message', 'psubscribe': b'pmessage'}[cmd_name]
-        self._subscriber_channels[key].update(
-            {channel.encode() if isinstance(channel, str) else channel for channel in channels})
-        if self._subscriber_task is None:
-            async with self._conn_lock:
-                await self._ensure_connection()
-            self._subscriber_task = asyncio.create_task(self._listen())
-        return await self.execute_cmd(cmd_name, *channels)
-
-    def __getattr__(self, attr_name: str):
-        cmd_name = {
-            'delete': 'del',
-            'execute': 'exec',
-        }.get(attr_name, attr_name)
-        if cmd_name in {'subscribe', 'psubscribe'}:
-            return functools.partial(self._subscribe, cmd_name)
-        if cmd_name in {'unsubscribe', 'punsubscribe'}:
-            return functools.partial(self.execute_cmd, cmd_name)
-        return functools.partial(self.execute_cmd, cmd_name)
-=======
             LOG.exception('%s %s %s', self, e.__class__.__name__, e)
             self._pubsub_queue.close(exc=e)
         finally:
@@ -826,7 +656,6 @@
 
     def __getattr__(self, attr_name: str):
         return functools.partial(self.execute_cmd, attr_name)
->>>>>>> 2f1a8488
 
 
 class Pool:
@@ -913,11 +742,7 @@
     __slots__ = ('_address', '_connect_timeout', '_read_timeout', '_write_timeout', '_size', '_ssl_ctx', '_pool')
 
     def __init__(self,
-<<<<<<< HEAD
-                 address: str,
-=======
                  address: str = 'redis://localhost:6379?db=0',
->>>>>>> 2f1a8488
                  connect_timeout: float = CONNECT_TIMEOUT,
                  timeout: tp.Union[float, tuple, list] = TIMEOUT,
                  size: int = POOL_SIZE,
